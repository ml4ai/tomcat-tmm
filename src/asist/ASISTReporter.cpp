#include "ASISTReporter.h"

#include <fmt/format.h>

namespace tomcat {
    namespace model {

        using namespace std;

        //----------------------------------------------------------------------
        // Constructors & Destructor
        //----------------------------------------------------------------------

        ASISTReporter::ASISTReporter(const nlohmann::json& json_settings)
            : EstimateReporter(json_settings) {}

        //----------------------------------------------------------------------
        // Copy & Move constructors/assignments
        //----------------------------------------------------------------------
        ASISTReporter::ASISTReporter(const ASISTReporter& reporter)
            : EstimateReporter(reporter.json_settings) {}

        ASISTReporter& ASISTReporter::operator=(const ASISTReporter& reporter) {
            return *this;
        }

        //----------------------------------------------------------------------
        // Static functions
        //----------------------------------------------------------------------
        void ASISTReporter::add_header_section(nlohmann::json& message,
                                               const AgentPtr& agent,
                                               const string& message_type,
                                               int time_step,
                                               int data_point) {
            nlohmann::json json_header;
            json_header["timestamp"] = get_timestamp_at(agent, time_step, data_point);
            json_header["message_type"] = message_type;
            json_header["version"] = agent->get_version();
            message["header"] = json_header;
        }

        void ASISTReporter::add_msg_section(nlohmann::json& message,
                                            const AgentPtr& agent,
                                            const string& sub_type,
                                            int time_step,
                                            int data_point) {
            nlohmann::json json_msg;
            json_msg["trial_id"] =
                agent->get_evidence_metadata()[data_point]["trial_id"];
            json_msg["experiment_id"] =
                agent->get_evidence_metadata()[data_point]["experiment_id"];
            json_msg["timestamp"] = get_timestamp_at(agent, time_step, data_point);
            json_msg["source"] = agent->get_id();
<<<<<<< HEAD
            json_msg["version"] = "1.0";
            json_msg["trial_number"] =
                agent->get_evidence_metadata()[data_point]["trial"];
=======
            json_msg["version"] = agent->get_version();
>>>>>>> 9428beaf
            json_msg["sub_type"] = sub_type;
            message["msg"] = json_msg;
        }

        string ASISTReporter::get_timestamp_at(const AgentPtr& agent,
                                               int time_step,
                                               int data_point) {
            const string& initial_timestamp =
                agent->get_evidence_metadata()[data_point]["initial_timestamp"];
            int elapsed_time =
                time_step * (int)agent->get_evidence_metadata()[data_point]["step_size"];

            return get_elapsed_timestamp(initial_timestamp, elapsed_time);
        }

        int ASISTReporter::get_milliseconds_at(const AgentPtr& agent,
                                               int time_step,
                                               int data_point) {

            int step_size =
                agent->get_evidence_metadata()[data_point]["step_size"];
            return time_step * step_size * 1000;
        }
    } // namespace model
} // namespace tomcat<|MERGE_RESOLUTION|>--- conflicted
+++ resolved
@@ -51,13 +51,7 @@
                 agent->get_evidence_metadata()[data_point]["experiment_id"];
             json_msg["timestamp"] = get_timestamp_at(agent, time_step, data_point);
             json_msg["source"] = agent->get_id();
-<<<<<<< HEAD
-            json_msg["version"] = "1.0";
-            json_msg["trial_number"] =
-                agent->get_evidence_metadata()[data_point]["trial"];
-=======
             json_msg["version"] = agent->get_version();
->>>>>>> 9428beaf
             json_msg["sub_type"] = sub_type;
             message["msg"] = json_msg;
         }
