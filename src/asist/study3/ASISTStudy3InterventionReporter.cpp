#include "ASISTStudy3InterventionReporter.h"

#include <boost/uuid/uuid.hpp>
#include <boost/uuid/uuid_generators.hpp>
#include <boost/uuid/uuid_io.hpp>
#include <fmt/format.h>

#include "asist/study3/ASISTStudy3InterventionEstimator.h"
#include "utils/JSONChecker.h"

namespace tomcat {
    namespace model {

        using namespace std;

        //----------------------------------------------------------------------
        // Constructors & Destructor
        //----------------------------------------------------------------------
        ASISTStudy3InterventionReporter::ASISTStudy3InterventionReporter(
            const nlohmann::json& json_settings)
            : ASISTReporter(json_settings) {}

        //----------------------------------------------------------------------
        // Copy & Move constructors/assignments
        //----------------------------------------------------------------------
        ASISTStudy3InterventionReporter::ASISTStudy3InterventionReporter(
            const ASISTStudy3InterventionReporter& reporter)
            : ASISTReporter(json_settings) {
            this->copy(reporter);
        }

        ASISTStudy3InterventionReporter&
        ASISTStudy3InterventionReporter::operator=(
            const ASISTStudy3InterventionReporter& reporter) {
            this->copy(reporter);
            return *this;
        }

        //----------------------------------------------------------------------
        // Static functions
        //----------------------------------------------------------------------

        nlohmann::json ASISTStudy3InterventionReporter::get_player_list(
            const AgentPtr& agent) {
            nlohmann::json player_ids = nlohmann::json::array();

            for (const auto& json_player :
                 agent->get_evidence_metadata()[0]["players"]) {
                player_ids.push_back(json_player["id"]);
            }

            return player_ids;
        }

        void ASISTStudy3InterventionReporter::add_common_data_section(
            nlohmann::json& message,
            const AgentPtr& agent,
            int time_step,
            int data_point) {

            nlohmann::json json_data;
            boost::uuids::uuid u = boost::uuids::random_generator()();
            json_data["id"] = boost::uuids::to_string(u);
            json_data["created"] =
                get_timestamp_at(agent, time_step, data_point);
            json_data["start"] = -1;
<<<<<<< HEAD
            json_data["duration"] = 1;
            json_data["type"] = "string";
            json_data["renderers"] = nlohmann::json::array();
            json_data["renderers"].push_back("Minecraft_Chat");
=======
            json_data["duration"] = 10000;
            json_data["type"] = "string";
            json_data["receivers"] = get_player_list(agent, data_point);
            json_data["renderers"] = nlohmann::json::array();
            json_data["renderers"].push_back("Minecraft_Chat");
            json_data["source"] = agent->get_id();
>>>>>>> 9428beaf
            message["data"] = json_data;
        }

        nlohmann::json
        ASISTStudy3InterventionReporter::get_template_intervention_message(
            const AgentPtr& agent, int time_step) {
            nlohmann::json intervention_message;
            add_header_section(
                intervention_message, agent, "agent", time_step, 0);
            add_msg_section(
                intervention_message, agent, "Intervention:Chat", time_step, 0);
            add_common_data_section(intervention_message, agent, time_step, 0);

            return intervention_message;
        }

        string ASISTStudy3InterventionReporter::player_order_to_color(
            int player_order) {

            if (player_order == 0) {
                return "Red";
            }
            else if (player_order == 1) {
                return "Green";
            }
            else if (player_order == 2) {
                return "Blue";
            }

            return "UNKNOWN";
        }

        //----------------------------------------------------------------------
        // Member functions
        //----------------------------------------------------------------------
        void ASISTStudy3InterventionReporter::copy(
            const ASISTStudy3InterventionReporter& reporter) {
            EstimateReporter::copy(reporter);
        }

        void ASISTStudy3InterventionReporter::store_player_info(
            const AgentPtr& agent) {
            if (!this->player_info_initialized) {
                const auto& json_trial = agent->get_evidence_metadata()[0];
                this->player_ids_per_color = vector<string>(3);
                for (const auto& json_player : json_trial["players"]) {
                    const string& player_color = json_player["color"];
                    if (boost::iequals(player_color, "red")) {
                        this->player_ids_per_color[0] = json_player["id"];
                    }
                    else if (boost::iequals(player_color, "green")) {
                        this->player_ids_per_color[1] = json_player["id"];
                    }
                    else if (boost::iequals(player_color, "blue")) {
                        this->player_ids_per_color[2] = json_player["id"];
                    }
                }
                this->player_ids = get_player_list(agent);
                this->player_info_initialized = true;
            }
        }

        vector<nlohmann::json>
        ASISTStudy3InterventionReporter::translate_estimates_to_messages(
            const AgentPtr& agent, int time_step) {

            // In the online setting the number of data points will be
            // equals to 1 (one trial being processed). However, in the
            // offline setting we might be processing multiple trials at the
            // same time, and we need to generate report messages for each
            // one of them.

            check_field(this->json_settings, "missions_to_intervene");

            int mission_order =
                agent->get_evidence_metadata()[0]["mission_order"];
            unordered_set<int> missions_to_intervene = unordered_set<int>(
                this->json_settings["missions_to_intervene"]);

            if (!EXISTS(mission_order, missions_to_intervene)) {
                return {};
            }

            this->store_player_info(agent);

            vector<nlohmann::json> messages;
            auto estimator =
                dynamic_pointer_cast<ASISTStudy3InterventionEstimator>(
                    agent->get_estimators()[0]);

            int initial_time_step = time_step;
            int final_time_step = estimator->get_last_time_step();
            if (time_step == NO_OBS) {
                initial_time_step = 0;
            }

            for (int t = initial_time_step; t <= final_time_step; t++) {
                this->intervene_on_introduction(agent, t, messages);
                this->intervene_on_motivation(agent, t, messages);

                if (this->introduced) {
                    this->intervene_on_communication_marker(agent, t, messages);
                }
            }

            return messages;
        }

        void ASISTStudy3InterventionReporter::intervene_on_introduction(
            const AgentPtr& agent,
            int time_step,
            vector<nlohmann::json>& messages) {

            check_field(this->json_settings, "activations");
            check_field(this->json_settings, "introduction_time_step");
            check_field(this->json_settings["activations"], "introduction");

            if (!this->json_settings["activations"]["introduction"]) {
                return;
            }

            if (!this->introduced &&
                time_step >= this->json_settings["introduction_time_step"]) {
                this->introduced = true;

                messages.push_back(this->get_introductory_intervention_message(
                    agent, time_step));
            }
        }

        void ASISTStudy3InterventionReporter::intervene_on_motivation(
            const AgentPtr& agent,
            int time_step,
            vector<nlohmann::json>& messages) {

            check_field(this->json_settings, "activations");
            check_field(this->json_settings["activations"], "motivation");
            check_field(this->json_settings, "motivation_time_step");
            check_field(this->json_settings, "motivation_min_percentile");
            check_field(this->json_settings, "explanations");
            check_field(this->json_settings["explanations"], "motivation");

            if (!this->json_settings["activations"]["motivation"]) {
                return;
            }

            if (!this->intervened_on_motivation &&
                time_step >= this->json_settings["motivation_time_step"]) {
                this->intervened_on_motivation = true;

                double min_percentile =
                    (double)this->json_settings["motivation_min_percentile"] /
                    100;

                auto estimator =
                    dynamic_pointer_cast<ASISTStudy3InterventionEstimator>(
                        agent->get_estimators()[0]);
<<<<<<< HEAD
                double cdf = estimator->get_encouragement_cdf();
                if (cdf <= min_percentile) {
                    auto motivation_msg =
                        this->get_motivation_intervention_message(agent,
                                                                  time_step);
                    motivation_msg["data"]["explanation"] = fmt::format(
                        (string)this
                            ->json_settings["explanations"]["motivation"],
                        cdf);
                    messages.push_back(motivation_msg);
                }
            }
        }

        void ASISTStudy3InterventionReporter::intervene_on_communication_marker(
            const AgentPtr& agent,
            int time_step,
            vector<nlohmann::json>& messages) {

            check_field(this->json_settings, "activations");
            check_field(this->json_settings["activations"],
                        "communication_marker");

            if (!this->json_settings["activations"]["communication_marker"]) {
                return;
            }

            auto estimator =
                dynamic_pointer_cast<ASISTStudy3InterventionEstimator>(
                    agent->get_estimators()[0]);

            const auto& unspoken_markers =
                estimator->get_active_unspoken_markers();
            for (int player_order = 0; player_order < 3; player_order++) {
                const auto& marker = unspoken_markers.at(player_order);
                if (!marker.is_none()) {
                    auto intervention_msg =
                        this->get_communication_marker_intervention_message(
                            agent, time_step, player_order, marker);
                    messages.push_back(intervention_msg);

                    // The agent only intervenes once on each unspoken
                    // marker
                    estimator->clear_active_unspoken_marker(player_order);
=======
                const auto& cdfs = estimator->get_encouragement_cdfs();
                for (int d = 0; d < agent->get_evidence_metadata().size();
                     d++) {
                    if (cdfs(d) <= min_percentile) {
                        auto motivation_msg =
                            this->get_motivation_intervention_message(
                                agent, time_step, d);
                        motivation_msg["data"]["explanation"]["info"] = fmt::format(
                            (string)this
                                ->json_settings["explanations"]["motivation"],
                            cdfs(d));
                        messages.push_back(motivation_msg);
                    }
>>>>>>> 9428beaf
                }
            }
        }

        nlohmann::json
        ASISTStudy3InterventionReporter::get_introductory_intervention_message(
            const AgentPtr& agent, int time_step) const {

            check_field(this->json_settings, "prompts");
            check_field(this->json_settings["prompts"], "introduction");
            check_field(this->json_settings, "explanations");
            check_field(this->json_settings["explanations"], "introduction");

            nlohmann::json intervention_message =
                this->get_template_intervention_message(agent, time_step);
            intervention_message["data"]["content"] =
                this->json_settings["prompts"]["introduction"];
            intervention_message["data"]["explanation"]["info"] =
                this->json_settings["explanations"]["introduction"];
            intervention_message["data"]["receivers"] = this->player_ids;

            // TODO - remove
            intervention_message["topic"] =
                "agent/intervention/ASI_UAZ_TA1_ToMCAT/chat";

            return intervention_message;
        }

        nlohmann::json
        ASISTStudy3InterventionReporter::get_motivation_intervention_message(
            const AgentPtr& agent, int time_step) const {

            check_field(this->json_settings, "prompts");
            check_field(this->json_settings["prompts"], "motivation");

            nlohmann::json intervention_message =
                this->get_template_intervention_message(agent, time_step);
            intervention_message["data"]["content"] =
                this->json_settings["prompts"]["motivation"];
            intervention_message["data"]["receivers"] = this->player_ids;

            // TODO - remove
            intervention_message["topic"] =
                "agent/intervention/ASI_UAZ_TA1_ToMCAT/chat";

            return intervention_message;
        }

        nlohmann::json ASISTStudy3InterventionReporter::
            get_communication_marker_intervention_message(
                const AgentPtr& agent,
                int time_step,
                int player_order,
                const ASISTStudy3MessageConverter::Marker& marker) const {

            check_field(this->json_settings, "prompts");
            check_field(this->json_settings["prompts"], "communication_marker");

            nlohmann::json intervention_message =
                this->get_template_intervention_message(agent, time_step);
            const string& prompt =
                this->json_settings["prompts"]["communication_marker"];
            string player_color = player_order_to_color(player_order);
            string marker_type =
                ASISTStudy3MessageConverter::MARKER_TYPE_TO_TEXT.at(
                    marker.type);

            string player_id = player_ids_per_color[player_order];
            intervention_message["data"]["content"] =
                fmt::format(prompt, player_color, marker_type);
            intervention_message["data"]["receivers"] = nlohmann::json::array();
            intervention_message["data"]["receivers"].push_back(player_id);

            // TODO - remove
            intervention_message["topic"] =
                "agent/intervention/ASI_UAZ_TA1_ToMCAT/chat";

            return intervention_message;
        }

        nlohmann::json ASISTStudy3InterventionReporter::build_log_message(
            const AgentPtr& agent, const string& log) const {
            // No predefined format for the ASIST program
            nlohmann::json message;
            return message;
        }

        void ASISTStudy3InterventionReporter::prepare() {
            this->player_info_initialized = false;
            this->introduced = false;
            this->intervened_on_motivation = false;
        }

    } // namespace model
} // namespace tomcat<|MERGE_RESOLUTION|>--- conflicted
+++ resolved
@@ -64,19 +64,11 @@
             json_data["created"] =
                 get_timestamp_at(agent, time_step, data_point);
             json_data["start"] = -1;
-<<<<<<< HEAD
-            json_data["duration"] = 1;
+            json_data["duration"] = 10000;
             json_data["type"] = "string";
             json_data["renderers"] = nlohmann::json::array();
             json_data["renderers"].push_back("Minecraft_Chat");
-=======
-            json_data["duration"] = 10000;
-            json_data["type"] = "string";
-            json_data["receivers"] = get_player_list(agent, data_point);
-            json_data["renderers"] = nlohmann::json::array();
-            json_data["renderers"].push_back("Minecraft_Chat");
             json_data["source"] = agent->get_id();
->>>>>>> 9428beaf
             message["data"] = json_data;
         }
 
@@ -234,7 +226,6 @@
                 auto estimator =
                     dynamic_pointer_cast<ASISTStudy3InterventionEstimator>(
                         agent->get_estimators()[0]);
-<<<<<<< HEAD
                 double cdf = estimator->get_encouragement_cdf();
                 if (cdf <= min_percentile) {
                     auto motivation_msg =
@@ -279,21 +270,6 @@
                     // The agent only intervenes once on each unspoken
                     // marker
                     estimator->clear_active_unspoken_marker(player_order);
-=======
-                const auto& cdfs = estimator->get_encouragement_cdfs();
-                for (int d = 0; d < agent->get_evidence_metadata().size();
-                     d++) {
-                    if (cdfs(d) <= min_percentile) {
-                        auto motivation_msg =
-                            this->get_motivation_intervention_message(
-                                agent, time_step, d);
-                        motivation_msg["data"]["explanation"]["info"] = fmt::format(
-                            (string)this
-                                ->json_settings["explanations"]["motivation"],
-                            cdfs(d));
-                        messages.push_back(motivation_msg);
-                    }
->>>>>>> 9428beaf
                 }
             }
         }
